--- conflicted
+++ resolved
@@ -4,15 +4,9 @@
   "metadata": {
     "version": "2.0.0",
     "description": "user 级资源注册表",
-<<<<<<< HEAD
-    "createdAt": "2025-09-28T16:36:39.660Z",
-    "updatedAt": "2025-09-28T16:36:39.678Z",
-    "resourceCount": 19
-=======
     "createdAt": "2025-09-29T04:45:06.564Z",
     "updatedAt": "2025-09-29T04:45:06.579Z",
     "resourceCount": 21
->>>>>>> d8925324
   },
   "resources": [
     {
@@ -23,15 +17,9 @@
       "description": "执行模式，定义具体的行为模式",
       "reference": "@user://.promptx/resource/role/pra/execution/thesis-writing-workflow.execution.md",
       "metadata": {
-<<<<<<< HEAD
-        "createdAt": "2025-09-28T16:36:39.663Z",
-        "updatedAt": "2025-09-28T16:36:39.663Z",
-        "scannedAt": "2025-09-28T16:36:39.663Z",
-=======
         "createdAt": "2025-09-29T04:45:06.567Z",
         "updatedAt": "2025-09-29T04:45:06.567Z",
         "scannedAt": "2025-09-29T04:45:06.567Z",
->>>>>>> d8925324
         "path": "role/pra/execution/thesis-writing-workflow.execution.md"
       }
     },
@@ -43,15 +31,9 @@
       "description": "专业角色，提供特定领域的专业能力",
       "reference": "@user://.promptx/resource/role/pra/pra.role.md",
       "metadata": {
-<<<<<<< HEAD
-        "createdAt": "2025-09-28T16:36:39.663Z",
-        "updatedAt": "2025-09-28T16:36:39.663Z",
-        "scannedAt": "2025-09-28T16:36:39.663Z",
-=======
         "createdAt": "2025-09-29T04:45:06.567Z",
         "updatedAt": "2025-09-29T04:45:06.567Z",
         "scannedAt": "2025-09-29T04:45:06.567Z",
->>>>>>> d8925324
         "path": "role/pra/pra.role.md"
       }
     },
@@ -63,15 +45,9 @@
       "description": "思维模式，指导AI的思考方式",
       "reference": "@user://.promptx/resource/role/pra/thought/academic-thinking.thought.md",
       "metadata": {
-<<<<<<< HEAD
-        "createdAt": "2025-09-28T16:36:39.664Z",
-        "updatedAt": "2025-09-28T16:36:39.664Z",
-        "scannedAt": "2025-09-28T16:36:39.664Z",
-=======
         "createdAt": "2025-09-29T04:45:06.568Z",
         "updatedAt": "2025-09-29T04:45:06.568Z",
         "scannedAt": "2025-09-29T04:45:06.568Z",
->>>>>>> d8925324
         "path": "role/pra/thought/academic-thinking.thought.md"
       }
     },
@@ -83,15 +59,9 @@
       "description": "manual类型的资源",
       "reference": "@user://.promptx/resource/tool/05-asset-extractor/05-asset-extractor.manual.md",
       "metadata": {
-<<<<<<< HEAD
-        "createdAt": "2025-09-28T16:36:39.666Z",
-        "updatedAt": "2025-09-28T16:36:39.666Z",
-        "scannedAt": "2025-09-28T16:36:39.666Z",
-=======
         "createdAt": "2025-09-29T04:45:06.569Z",
         "updatedAt": "2025-09-29T04:45:06.569Z",
         "scannedAt": "2025-09-29T04:45:06.569Z",
->>>>>>> d8925324
         "path": "tool/05-asset-extractor/05-asset-extractor.manual.md"
       }
     },
@@ -103,15 +73,9 @@
       "description": "tool类型的资源",
       "reference": "@user://.promptx/resource/tool/05-asset-extractor/05-asset-extractor.tool.js",
       "metadata": {
-<<<<<<< HEAD
-        "createdAt": "2025-09-28T16:36:39.667Z",
-        "updatedAt": "2025-09-28T16:36:39.667Z",
-        "scannedAt": "2025-09-28T16:36:39.667Z",
-=======
         "createdAt": "2025-09-29T04:45:06.570Z",
         "updatedAt": "2025-09-29T04:45:06.570Z",
         "scannedAt": "2025-09-29T04:45:06.570Z",
->>>>>>> d8925324
         "path": "tool/05-asset-extractor/05-asset-extractor.tool.js"
       }
     },
@@ -123,15 +87,9 @@
       "description": "manual类型的资源",
       "reference": "@user://.promptx/resource/tool/06-asset-extractor/06-asset-extractor.manual.md",
       "metadata": {
-<<<<<<< HEAD
-        "createdAt": "2025-09-28T16:36:39.667Z",
-        "updatedAt": "2025-09-28T16:36:39.667Z",
-        "scannedAt": "2025-09-28T16:36:39.667Z",
-=======
         "createdAt": "2025-09-29T04:45:06.570Z",
         "updatedAt": "2025-09-29T04:45:06.570Z",
         "scannedAt": "2025-09-29T04:45:06.570Z",
->>>>>>> d8925324
         "path": "tool/06-asset-extractor/06-asset-extractor.manual.md"
       }
     },
@@ -143,15 +101,9 @@
       "description": "tool类型的资源",
       "reference": "@user://.promptx/resource/tool/06-asset-extractor/06-asset-extractor.tool.js",
       "metadata": {
-<<<<<<< HEAD
-        "createdAt": "2025-09-28T16:36:39.668Z",
-        "updatedAt": "2025-09-28T16:36:39.668Z",
-        "scannedAt": "2025-09-28T16:36:39.668Z",
-=======
         "createdAt": "2025-09-29T04:45:06.571Z",
         "updatedAt": "2025-09-29T04:45:06.571Z",
         "scannedAt": "2025-09-29T04:45:06.571Z",
->>>>>>> d8925324
         "path": "tool/06-asset-extractor/06-asset-extractor.tool.js"
       }
     },
@@ -163,15 +115,9 @@
       "description": "tool类型的资源",
       "reference": "@user://.promptx/resource/tool/07-entity-extractor/07-entity-extractor.tool.js",
       "metadata": {
-<<<<<<< HEAD
-        "createdAt": "2025-09-28T16:36:39.669Z",
-        "updatedAt": "2025-09-28T16:36:39.669Z",
-        "scannedAt": "2025-09-28T16:36:39.669Z",
-=======
         "createdAt": "2025-09-29T04:45:06.571Z",
         "updatedAt": "2025-09-29T04:45:06.571Z",
         "scannedAt": "2025-09-29T04:45:06.571Z",
->>>>>>> d8925324
         "path": "tool/07-entity-extractor/07-entity-extractor.tool.js"
       }
     },
@@ -211,15 +157,9 @@
       "description": "tool类型的资源",
       "reference": "@user://.promptx/resource/tool/1-1-single-er/1-1-single-er.tool.js",
       "metadata": {
-<<<<<<< HEAD
-        "createdAt": "2025-09-28T16:36:39.670Z",
-        "updatedAt": "2025-09-28T16:36:39.670Z",
-        "scannedAt": "2025-09-28T16:36:39.670Z",
-=======
         "createdAt": "2025-09-29T04:45:06.573Z",
         "updatedAt": "2025-09-29T04:45:06.573Z",
         "scannedAt": "2025-09-29T04:45:06.573Z",
->>>>>>> d8925324
         "path": "tool/1-1-single-er/1-1-single-er.tool.js"
       }
     },
@@ -231,15 +171,9 @@
       "description": "tool类型的资源",
       "reference": "@user://.promptx/resource/tool/chapter-batch-processor/chapter-batch-processor.tool.js",
       "metadata": {
-<<<<<<< HEAD
-        "createdAt": "2025-09-28T16:36:39.671Z",
-        "updatedAt": "2025-09-28T16:36:39.671Z",
-        "scannedAt": "2025-09-28T16:36:39.671Z",
-=======
         "createdAt": "2025-09-29T04:45:06.574Z",
         "updatedAt": "2025-09-29T04:45:06.574Z",
         "scannedAt": "2025-09-29T04:45:06.574Z",
->>>>>>> d8925324
         "path": "tool/chapter-batch-processor/chapter-batch-processor.tool.js"
       }
     },
@@ -251,15 +185,9 @@
       "description": "tool类型的资源",
       "reference": "@user://.promptx/resource/tool/common-db-connector/common-db-connector.tool.js",
       "metadata": {
-<<<<<<< HEAD
-        "createdAt": "2025-09-28T16:36:39.672Z",
-        "updatedAt": "2025-09-28T16:36:39.672Z",
-        "scannedAt": "2025-09-28T16:36:39.672Z",
-=======
         "createdAt": "2025-09-29T04:45:06.575Z",
         "updatedAt": "2025-09-29T04:45:06.575Z",
         "scannedAt": "2025-09-29T04:45:06.575Z",
->>>>>>> d8925324
         "path": "tool/common-db-connector/common-db-connector.tool.js"
       }
     },
@@ -271,15 +199,9 @@
       "description": "manual类型的资源",
       "reference": "@user://.promptx/resource/tool/json-chapter-splitter/json-chapter-splitter.manual.md",
       "metadata": {
-<<<<<<< HEAD
-        "createdAt": "2025-09-28T16:36:39.673Z",
-        "updatedAt": "2025-09-28T16:36:39.673Z",
-        "scannedAt": "2025-09-28T16:36:39.673Z",
-=======
         "createdAt": "2025-09-29T04:45:06.575Z",
         "updatedAt": "2025-09-29T04:45:06.575Z",
         "scannedAt": "2025-09-29T04:45:06.575Z",
->>>>>>> d8925324
         "path": "tool/json-chapter-splitter/json-chapter-splitter.manual.md"
       }
     },
@@ -291,15 +213,9 @@
       "description": "tool类型的资源",
       "reference": "@user://.promptx/resource/tool/json-chapter-splitter/json-chapter-splitter.tool.js",
       "metadata": {
-<<<<<<< HEAD
-        "createdAt": "2025-09-28T16:36:39.674Z",
-        "updatedAt": "2025-09-28T16:36:39.674Z",
-        "scannedAt": "2025-09-28T16:36:39.674Z",
-=======
         "createdAt": "2025-09-29T04:45:06.575Z",
         "updatedAt": "2025-09-29T04:45:06.575Z",
         "scannedAt": "2025-09-29T04:45:06.575Z",
->>>>>>> d8925324
         "path": "tool/json-chapter-splitter/json-chapter-splitter.tool.js"
       }
     },
@@ -311,15 +227,9 @@
       "description": "tool类型的资源",
       "reference": "@user://.promptx/resource/tool/luban-uml/luban-uml.tool.js",
       "metadata": {
-<<<<<<< HEAD
-        "createdAt": "2025-09-28T16:36:39.674Z",
-        "updatedAt": "2025-09-28T16:36:39.674Z",
-        "scannedAt": "2025-09-28T16:36:39.674Z",
-=======
         "createdAt": "2025-09-29T04:45:06.577Z",
         "updatedAt": "2025-09-29T04:45:06.577Z",
         "scannedAt": "2025-09-29T04:45:06.577Z",
->>>>>>> d8925324
         "path": "tool/luban-uml/luban-uml.tool.js"
       }
     },
@@ -331,15 +241,9 @@
       "description": "tool类型的资源",
       "reference": "@user://.promptx/resource/tool/plantuml-jar-renderer/plantuml-jar-renderer.tool.js",
       "metadata": {
-<<<<<<< HEAD
-        "createdAt": "2025-09-28T16:36:39.675Z",
-        "updatedAt": "2025-09-28T16:36:39.675Z",
-        "scannedAt": "2025-09-28T16:36:39.675Z",
-=======
         "createdAt": "2025-09-29T04:45:06.577Z",
         "updatedAt": "2025-09-29T04:45:06.577Z",
         "scannedAt": "2025-09-29T04:45:06.577Z",
->>>>>>> d8925324
         "path": "tool/plantuml-jar-renderer/plantuml-jar-renderer.tool.js"
       }
     },
@@ -351,15 +255,9 @@
       "description": "tool类型的资源",
       "reference": "@user://.promptx/resource/tool/plantuml-renderer/plantuml-renderer.tool.js",
       "metadata": {
-<<<<<<< HEAD
-        "createdAt": "2025-09-28T16:36:39.675Z",
-        "updatedAt": "2025-09-28T16:36:39.675Z",
-        "scannedAt": "2025-09-28T16:36:39.675Z",
-=======
         "createdAt": "2025-09-29T04:45:06.577Z",
         "updatedAt": "2025-09-29T04:45:06.577Z",
         "scannedAt": "2025-09-29T04:45:06.577Z",
->>>>>>> d8925324
         "path": "tool/plantuml-renderer/plantuml-renderer.tool.js"
       }
     },
@@ -371,15 +269,9 @@
       "description": "manual类型的资源",
       "reference": "@user://.promptx/resource/tool/thesis-to-docx/thesis-to-docx.manual.md",
       "metadata": {
-<<<<<<< HEAD
-        "createdAt": "2025-09-28T16:36:39.677Z",
-        "updatedAt": "2025-09-28T16:36:39.677Z",
-        "scannedAt": "2025-09-28T16:36:39.677Z",
-=======
         "createdAt": "2025-09-29T04:45:06.578Z",
         "updatedAt": "2025-09-29T04:45:06.578Z",
         "scannedAt": "2025-09-29T04:45:06.578Z",
->>>>>>> d8925324
         "path": "tool/thesis-to-docx/thesis-to-docx.manual.md"
       }
     },
@@ -391,15 +283,9 @@
       "description": "tool类型的资源",
       "reference": "@user://.promptx/resource/tool/thesis-to-docx/thesis-to-docx.tool.js",
       "metadata": {
-<<<<<<< HEAD
-        "createdAt": "2025-09-28T16:36:39.677Z",
-        "updatedAt": "2025-09-28T16:36:39.677Z",
-        "scannedAt": "2025-09-28T16:36:39.677Z",
-=======
         "createdAt": "2025-09-29T04:45:06.579Z",
         "updatedAt": "2025-09-29T04:45:06.579Z",
         "scannedAt": "2025-09-29T04:45:06.579Z",
->>>>>>> d8925324
         "path": "tool/thesis-to-docx/thesis-to-docx.tool.js"
       }
     },
@@ -411,15 +297,9 @@
       "description": "tool类型的资源",
       "reference": "@user://.promptx/resource/tool/word-to-md/word-to-md.tool.js",
       "metadata": {
-<<<<<<< HEAD
-        "createdAt": "2025-09-28T16:36:39.678Z",
-        "updatedAt": "2025-09-28T16:36:39.678Z",
-        "scannedAt": "2025-09-28T16:36:39.678Z",
-=======
         "createdAt": "2025-09-29T04:45:06.579Z",
         "updatedAt": "2025-09-29T04:45:06.579Z",
         "scannedAt": "2025-09-29T04:45:06.579Z",
->>>>>>> d8925324
         "path": "tool/word-to-md/word-to-md.tool.js"
       }
     }
